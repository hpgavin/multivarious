--- conflicted
+++ resolved
@@ -1,48 +1,6 @@
 # multivarious
 
 A multitude of various .py modules for multivariable things like digital signal processing, linear time invariant systems, optimization, ordinary differential equations and random variables. 
-<<<<<<< HEAD
-This repository is under development.  Explanations in this README lags the addition of code.  
-
-Stay tuned!!! 
-
----------------------------------
-
-## libraries 
-
-### dsp - digitial signal processing
-
-* accel2displ - remove some bias and drift from acceleration data and compute displacement 
-
-### lti - linear time invariant systems
-
-* abcd_dim - check dimensions of an LTI realization
-* blk_hankel - form a block Hankel matrix from a matrix-valued time series
-* blk_toeplitz - form a block Toeplitz matrix from a matrix-valued time series
-* con2dis - transform a continuous time LTI system to a discrete time LTI system with the matrix exponential
-* damp - analyze eigenvalues of a dynamics matrix
-* dis2con - transform a discrete time LTI system to a continuous time LTI system with the matrix exponential
-* dliap - solve the Liapunov equation for a discrete time LTI system
-* dlsym - simulate the response of a discrete time LTI system
-* kalman_decomp - transform an LTI state-space realization into Kalman canonical form
-* lsym - simulate the response of a continuous time LTI system
-* mimo_bode - compute the Bode spectrum of a MIMO LTI system
-* mimo_tfe - estimate the frequency response function matrix from MIMO data
-* pz_plot - pole-zero plot
-* syszero - MIMO system, invariant, transmissions, and decoupling zeros from (A,B,C,D)
-* wiener_filter - Wiener Filter identification of Markov parameters and simulation 
-
-### ode - ordinary differential equations
-
-* ode4u - a fixed-time step, 4th order ODE solver
-* ode45u - the adaptive time step, 4th-5th solver ODE solver by Cash and Karp 
-* odef.py - a library of multivariable ordinary differential equations, for testing
-* ode_test - a library of tests for ordinary differential equations  
-
-### rvs - random variables
-
----------------------------------
-=======
 
 This repository is under development.  Updates to this README lag the addition of code.  Stay tuned!!! 
 
@@ -111,4 +69,3 @@
 
 | module | description |
 | ------ | ----------- |
->>>>>>> 66cd86c1
